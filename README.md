# F# |> BABEL

### The compiler that emits JavaScript you can be proud of!
[![Build status](https://ci.appveyor.com/api/projects/status/vlmyxg64my74sik5?svg=true)](https://ci.appveyor.com/project/alfonsogarciacaro/fable)

Fable brings together the power of the [F# compiler](http://fsharp.github.io/FSharp.Compiler.Service/)
and [Babel](http://babeljs.io) to make JavaScript a true backend for F#.
Some of its main features are:

- Works directly on F# source code, no compilation to .NET bytecode needed
- Optimizes F# code to generate as clean JavaScript as possible
- Passes location data to Babel to generate source maps
- Compatible with all Babel plugins and other JS development tools, like Webpack
- [Support for most of the F# core library and a bit of .NET Base Class Library](docs/compatibility.md)
- Tiny core library included without runtime
- Organizes code using ES6 modules 
- Interacts seamlessly with other JavaScript libraries
- Bonus: [compile NUnit tests to Mocha](docs/testing.md)

## Philosophy

- **Clean code**: The compiler must emit JavaScript as readable as possible
  which plays well with other JS code and development tools, even if this
  means sacrificing a bit F# semantics. 
- **Unopinionated**: The project shouldn't compromise with a specific platform
  and adapt to standard JavaScript in any environment: browser or node.
- **Open to the community**: If the project is to survive, it needs the support of the community. For that, maintainers should compromise to keep the project documented and make it easy for people to contribute. A plugin system is also planned.

## Installing

The project is still in testing phase and hasn't been packaged yet. If you wan to try it out,
make sure you have [F# 4.0 with .NET/Mono](http://fsharp.org) and an updated version of [node.js](https://nodejs.org) installed.
Download the repo and run:
```
build.cmd Release   // on windows    
./build.sh Release  // on unix

npm install         // both platforms, installs node dependencies
```
If everything works, follow [these instructions](docs/compiling.md) to compile a F# project or script file to JS.

## Contributing

At the moment, the best way to contribute is to battle-test the project, report issues,
create samples and help promoting it. Please focus on what is possible right now rather than
asking for many new features :)

Issues with the label `discussion` will be also added to ask the opinion of the community
on different topics like the logo, roadmap, etc.

Soon documents explaining the (quite simple) architecture of the compiler will be included,
making it easier to participate in the development of the compiler itself. A plugin system
is also planned to allow editing the intermediate AST in order to, for example, enable type providers. 

## Caveats

- **Options are erased** in compiled code. This has several benefits like removing overhead
  and interacting with native JS functions in a safer way (`null` will be `None`).
  However, it will lead to unexpected results if you do weird things like wrapping `null` in `Some`.
  For practical purposes, Fable considers `null`, `undefined`, `None` and `unit` to be the same thing.

- **Information about generic types is not included** in the generated JavaScript, so code that
  depends on this information to be known at runtime for method dispatching may have unexpected behaviour.

- At the moment, comparison for non-primitive values defaults to JS reference comparison so there's
  **no structural comparison** for records, unions, tuples or collections. This may change in the future
  upon users' feedback.

- **Map and Set** default to the new ES6 Map and Set classes which must increase performance,
  but with the downside that adding and removing operations are **mutable**.

- **Debugging the F# code is not perfect**. For example, you may see the debugger jump directly
  to the last expression in many functions. This is normal and due to the optimizations performed
  on the generated code.

To know more, read [Compatibility](docs/compatibility.md).

## Acknowledgements

Of course, this project wouldn't have been possible without the fantastic work of the [F# compiler](http://fsharp.github.io/FSharp.Compiler.Service/)
and [Babel](http://babeljs.io) teams. I hope they feel proud seeing how their work has met in
a very unexpected way, giving developers even more possibilities to build great apps.

The awesome F# community has played a big role in making this possible. I've met incredible
people and it's impossible to list all the names without forgetting anyone, but I'd like to
<<<<<<< HEAD
give a particular mention to [Zach Bray](https://github.com/ZachBray) for his work on [FunScript](http://funscript.info/), [Don Syme](https://github.com/dsyme) (the fact tha the developer
=======
give a particular mention to Zach Bray for his work on FunScript, Don Syme (the fact that the developer
>>>>>>> 80fb07c3
of the language himself shows interest in your work no matter how humble it is, is really a big push!)
and [Krzysztof Cieślak](https://github.com/Krzysztof-Cieslak) (I always have to look up the name to spell it correctly) because he's shown that
F# is a perfect fit for a [big project targeting JS](http://ionide.io/).

And finally I'd like to thank my partner (is it too old-fashioned to say wife?) for bearing with me
everyday.<|MERGE_RESOLUTION|>--- conflicted
+++ resolved
@@ -83,12 +83,8 @@
 
 The awesome F# community has played a big role in making this possible. I've met incredible
 people and it's impossible to list all the names without forgetting anyone, but I'd like to
-<<<<<<< HEAD
-give a particular mention to [Zach Bray](https://github.com/ZachBray) for his work on [FunScript](http://funscript.info/), [Don Syme](https://github.com/dsyme) (the fact tha the developer
-=======
-give a particular mention to Zach Bray for his work on FunScript, Don Syme (the fact that the developer
->>>>>>> 80fb07c3
-of the language himself shows interest in your work no matter how humble it is, is really a big push!)
+give a particular mention to [Zach Bray](https://github.com/ZachBray) for his work on [FunScript](http://funscript.info/), [Don Syme](https://github.com/dsyme) (the fact that the designer
+of the language himself shows interest in your work, no matter how humble it is, is really a big push!)
 and [Krzysztof Cieślak](https://github.com/Krzysztof-Cieslak) (I always have to look up the name to spell it correctly) because he's shown that
 F# is a perfect fit for a [big project targeting JS](http://ionide.io/).
 
